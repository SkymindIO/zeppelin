--- conflicted
+++ resolved
@@ -11,17 +11,10 @@
   <a id="zqlRunButton" class="btn btn-lg btn-primary" {{action 'runJob'}}>Run</a>
   <a id="zqlAbortButton" class="btn btn-lg btn-primary" style="display:none;" {{action 'abortJob'}}>Abort</a>
   <div style="float:right; text-align:right">
-<<<<<<< HEAD
-    Schedule - <a href="#" data-type="select" id="zqlSessionCron"></a> |
-    {{#link-to "report.link" currentSession.id}}Share{{/link-to}} | 
-    <a id="zqlDeleteButton">Delete</a>
-    <p style="font-size:11px">Last run {{currentSession.dateFinished}}, took {{sessionTook}}</p>
-=======
     Schedule - <a href="#" data-type="select" id="zqlJobCron"></a> | 
     <a id="zqlShareButton" {{action "shareJob"}}>Share</a> | 
-    <a id="zqlDeleteButton" {{action "deleteJob"}}>Delete</a>
+    <a id="zqlDeleteButton">Delete</a>
     <p style="font-size:11px">Last run {{currentJob.dateFinished}}, took {{jobTook}}</p>
->>>>>>> 52c41662
   </div>
 </div>
 <p />
